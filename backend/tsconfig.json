--- conflicted
+++ resolved
@@ -1,5 +1,4 @@
 {
-<<<<<<< HEAD
     "compilerOptions": {
         "target": "ES2020",
         "module": "CommonJS",
@@ -19,30 +18,6 @@
         "exactOptionalPropertyTypes": true,
         "noImplicitReturns": true
     },
-
     "include": ["src/**/*"],
     "exclude": ["node_modules", "dist"]
-=======
-  "compilerOptions": {
-    "target": "ES2020",
-    "module": "CommonJS",
-    "moduleResolution": "node",
-    "lib": ["ES2020"],
-    "allowJs": true,
-    "outDir": "dist",
-    "rootDir": "src",
-    "strict": true,
-    "noImplicitAny": true,
-    "esModuleInterop": true,
-    "resolveJsonModule": true,
-    "skipLibCheck": true,
-    "forceConsistentCasingInFileNames": true,
-    "noUnusedLocals": true,
-    "noUnusedParameters": true,
-    "exactOptionalPropertyTypes": true,
-    "noImplicitReturns": true
-  },
-  "include": ["src/**/*"],
-  "exclude": ["node_modules", "dist"]
->>>>>>> d8a781ff
 }