import {
    type AnalyticsApiRequestValidationQuery,
    type BillsCategoryBreakdownResponse,
    type ExpenseCategoryBreakdownResponse,
    type HeatmapData,
    type IncomeExpenseSummaryResponse,
    type MonthlySavingsTrendResponse,
    type MonthlyStats,
    type Period,
    type PeriodComparisonResponse,
    type Transaction,
    TransactionType,
} from "@expense-tracker/shared-types";
import { type UseQueryResult, useQuery, useQueryClient } from "@tanstack/react-query";
import { useCallback, useMemo } from "react";
import { useAuth } from "@/context/AuthContext";
import {
    getBillsCategoryBreakdown,
    getExpenseCategoryBreakdown,
    getIncomeExpenseSummary,
    getMonthlySavingsTrend,
    getPeriodComparison,
} from "@/services/analytics.service";
import { getAllTransactionsForAnalytics } from "@/services/transaction.service";
import { isInCurrentMonth, parseFromDisplay } from "@/utils/dateUtils";

// Query keys for analytics data
export const ANALYTICS_QUERY_KEYS = {
    expenseBreakdown: (period?: string, subPeriod?: string) =>
        ["analytics", "expense-breakdown", period, subPeriod] as const,
    billsBreakdown: (period?: string, subPeriod?: string) =>
        ["analytics", "bills-breakdown", period, subPeriod] as const,
    incomeExpenseSummary: (period?: string, subPeriod?: string) =>
        ["analytics", "income-expense-summary", period, subPeriod] as const,
    monthlySavingsTrend: (period?: string, subPeriod?: string) =>
        ["analytics", "monthly-savings-trend", period, subPeriod] as const,
    periodComparison: (period?: string, subPeriod?: string) =>
        ["analytics", "period-comparison", period, subPeriod] as const,
} as const;

// Type for analytics query keys
export type AnalyticsQueryKey = (typeof ANALYTICS_QUERY_KEYS)[keyof typeof ANALYTICS_QUERY_KEYS];

export function useExpenseCategoryBreakdown(
    period?: string,
    subPeriod?: string
): UseQueryResult<ExpenseCategoryBreakdownResponse, Error> {
    const { isAuthenticated } = useAuth();

    const query: AnalyticsApiRequestValidationQuery = {
        period: period as Period,
        subPeriod,
    };
    return useQuery({
        queryKey: ANALYTICS_QUERY_KEYS.expenseBreakdown(period, subPeriod),
        queryFn: () => getExpenseCategoryBreakdown(query),
        staleTime: 5 * 60 * 1000, // Consider data fresh for 5 minutes
        gcTime: 10 * 60 * 1000, // Cache for 10 minutes
        refetchOnWindowFocus: false,
        enabled: isAuthenticated,
    });
}

export function useBillsCategoryBreakdown(
    period?: string,
    subPeriod?: string
): UseQueryResult<BillsCategoryBreakdownResponse, Error> {
    const { isAuthenticated } = useAuth();

    const query: AnalyticsApiRequestValidationQuery = {
        period: period as Period,
        subPeriod,
    };
    return useQuery({
        queryKey: ANALYTICS_QUERY_KEYS.billsBreakdown(period, subPeriod),
        queryFn: () => getBillsCategoryBreakdown(query),
        staleTime: 5 * 60 * 1000, // Consider data fresh for 5 minutes
        gcTime: 10 * 60 * 1000, // Cache for 10 minutes
        refetchOnWindowFocus: false,
        enabled: isAuthenticated,
    });
}

export function useIncomeExpenseSummary(
    period?: string,
    subPeriod?: string
): UseQueryResult<IncomeExpenseSummaryResponse, Error> {
    const { isAuthenticated } = useAuth();

    const query: AnalyticsApiRequestValidationQuery = {
        period: period as Period,
        subPeriod,
    };

    return useQuery<IncomeExpenseSummaryResponse, Error>({
        queryKey: ANALYTICS_QUERY_KEYS.incomeExpenseSummary(period, subPeriod),
        queryFn: () => getIncomeExpenseSummary(query),
        staleTime: 5 * 60 * 1000, // Consider data fresh for 5 minutes
        gcTime: 10 * 60 * 1000, // Cache for 10 minutes
        refetchOnWindowFocus: false,
        enabled: isAuthenticated,
    });
}

export function useMonthlySavingsTrend(
    period?: string,
    subPeriod?: string
): UseQueryResult<MonthlySavingsTrendResponse, Error> {
    const { isAuthenticated } = useAuth();

    const query: AnalyticsApiRequestValidationQuery = {
        period: period as Period,
        subPeriod,
    };

    return useQuery<MonthlySavingsTrendResponse, Error>({
        queryKey: ANALYTICS_QUERY_KEYS.monthlySavingsTrend(period, subPeriod),
        queryFn: () => getMonthlySavingsTrend(query),
        staleTime: 5 * 60 * 1000, // Consider data fresh for 5 minutes
        gcTime: 10 * 60 * 1000, // Cache for 10 minutes
        refetchOnWindowFocus: false,
        enabled: isAuthenticated,
    });
}

// Types for heatmap transformation
interface GroupedExpenseData {
    date: string;
    count: number;
    amount: number;
    categories: Set<string>;
}

// Type guard to check if a value is a valid date
const isValidDate = (date: unknown): date is Date => {
    return date instanceof Date && !isNaN(date.getTime());
};

// Type guard to check if a string is a valid date string
const isValidDateString = (dateStr: string): boolean => {
    const date = new Date(dateStr);
    return !isNaN(date.getTime());
};

export const transformExpensesToHeatmapData = (expenses: Transaction[]): HeatmapData[] => {
    const groupedByDate = expenses.reduce((acc: Record<string, GroupedExpenseData>, expense: Transaction) => {
        let dateStr: string;

        // Handle different date formats with proper type checking
        const expenseDate = expense.date as Date | string;

        if (typeof expenseDate === "string") {
            // Check if it's already in ISO format (contains 'T' or 'Z')
            if (expenseDate.includes("T") || expenseDate.includes("Z")) {
                // ISO format - extract date part in local timezone to avoid UTC conversion issues
                // Parse the ISO string to Date and extract local date components
                const date = new Date(expenseDate);
                const year = date.getFullYear();
                const month = String(date.getMonth() + 1).padStart(2, "0");
                const day = String(date.getDate()).padStart(2, "0");
                dateStr = `${year}-${month}-${day}`;
            } else if (expenseDate.includes("/")) {
                // Assume it's in dd/MM/yyyy format - convert to ISO
                const dateParts = expenseDate.split("/");
                if (dateParts.length === 3) {
                    const [day, month, year] = dateParts;
                    dateStr = `${year}-${month.padStart(2, "0")}-${day.padStart(2, "0")}`;
                } else {
                    // Invalid format, use current date in local timezone
                    const date = new Date();
                    const year = date.getFullYear();
                    const month = String(date.getMonth() + 1).padStart(2, "0");
                    const day = String(date.getDate()).padStart(2, "0");
                    dateStr = `${year}-${month}-${day}`;
                }
            } else {
                // Try to parse as date string
                if (isValidDateString(expenseDate)) {
                    const date = new Date(expenseDate);
                    const year = date.getFullYear();
                    const month = String(date.getMonth() + 1).padStart(2, "0");
                    const day = String(date.getDate()).padStart(2, "0");
                    dateStr = `${year}-${month}-${day}`;
                } else {
                    // Invalid format, use current date in local timezone
                    const date = new Date();
                    const year = date.getFullYear();
                    const month = String(date.getMonth() + 1).padStart(2, "0");
                    const day = String(date.getDate()).padStart(2, "0");
                    dateStr = `${year}-${month}-${day}`;
                }
            }
        } else if (isValidDate(expenseDate)) {
            // Date object - extract local date components to avoid UTC conversion
            const year = expenseDate.getFullYear();
            const month = String(expenseDate.getMonth() + 1).padStart(2, "0");
            const day = String(expenseDate.getDate()).padStart(2, "0");
            dateStr = `${year}-${month}-${day}`;
        } else {
            // Fallback to current date for invalid dates in local timezone
            const date = new Date();
            const year = date.getFullYear();
            const month = String(date.getMonth() + 1).padStart(2, "0");
            const day = String(date.getDate()).padStart(2, "0");
            dateStr = `${year}-${month}-${day}`;
        }

        if (!acc[dateStr]) {
            acc[dateStr] = {
                date: dateStr,
                count: 0,
                amount: 0,
                categories: new Set<string>(),
            };
        }

        acc[dateStr].count++;
        // Use converted amount if toRate is available (for different currencies)
        const convertedAmount = (expense.amount || 0) * (expense.toRate || 1);
        acc[dateStr].amount += convertedAmount;
        acc[dateStr].categories.add(expense.category || "Uncategorized");

        return acc;
    }, {} as Record<string, GroupedExpenseData>);

    // Sort by date to ensure proper ordering
    const sortedData = Object.values(groupedByDate).sort(
        (a, b) => new Date(a.date).getTime() - new Date(b.date).getTime()
    );

    return sortedData.map((day) => ({
        date: day.date,
        count: day.count,
        amount: day.amount,
        category: Array.from(day.categories).join(", "),
    }));
};

// Types for invalidation functions
export interface AnalyticsInvalidationReturn {
    invalidateAllAnalytics: () => Promise<void>;
    invalidateExpenseBreakdown: () => Promise<void>;
    invalidateBillsBreakdown: () => Promise<void>;
    invalidateIncomeExpenseSummary: () => Promise<void>;
    invalidateMonthlySavingsTrend: () => Promise<void>;
    invalidatePeriodComparison: () => Promise<void>;
}

export function useInvalidateAnalytics(): AnalyticsInvalidationReturn {
    const queryClient = useQueryClient();

    const invalidateAllAnalytics = (): Promise<void> => {
        return queryClient.invalidateQueries({
            queryKey: ["analytics"],
            exact: false,
        });
    };

    const invalidateExpenseBreakdown = (): Promise<void> => {
        return queryClient.invalidateQueries({
            queryKey: ["analytics", "expense-breakdown"],
            exact: false,
        });
    };

    const invalidateBillsBreakdown = (): Promise<void> => {
        return queryClient.invalidateQueries({
            queryKey: ["analytics", "bills-breakdown"],
            exact: false,
        });
    };

    const invalidateIncomeExpenseSummary = (): Promise<void> => {
        return queryClient.invalidateQueries({
            queryKey: ["analytics", "income-expense-summary"],
            exact: false,
        });
    };

    const invalidateMonthlySavingsTrend = (): Promise<void> => {
        return queryClient.invalidateQueries({
            queryKey: ["analytics", "monthly-savings-trend"],
            exact: false,
        });
    };

    const invalidatePeriodComparison = (): Promise<void> => {
        return queryClient.invalidateQueries({
            queryKey: ["analytics", "period-comparison"],
            exact: false,
        });
    };

    return {
        invalidateAllAnalytics,
        invalidateExpenseBreakdown,
        invalidateBillsBreakdown,
        invalidateIncomeExpenseSummary,
        invalidateMonthlySavingsTrend,
        invalidatePeriodComparison,
    };
}

export function usePeriodComparison(
    period?: string,
    subPeriod?: string
): UseQueryResult<PeriodComparisonResponse, Error> {
    const { isAuthenticated } = useAuth();

    const query: AnalyticsApiRequestValidationQuery = {
        period: period as Period,
        subPeriod,
    };

    return useQuery<PeriodComparisonResponse, Error>({
        queryKey: ANALYTICS_QUERY_KEYS.periodComparison(period, subPeriod),
        queryFn: () => getPeriodComparison(query),
        staleTime: 5 * 60 * 1000, // Consider data fresh for 5 minutes
        gcTime: 10 * 60 * 1000, // Cache for 10 minutes
        refetchOnWindowFocus: false,
        enabled: isAuthenticated,
    });
}

export function useAllTransactionsForAnalytics(): UseQueryResult<{
    transactions: Transaction[];
}> & {
    transactions: Transaction[];
    invalidateAnalytics: () => void;
} {
    const { isAuthenticated } = useAuth();
    const queryClient = useQueryClient();

    const query = useQuery<{ transactions: Transaction[] }>({
        queryKey: ["all-transactions", "analytics"],
        staleTime: 30 * 1000,
        gcTime: 5 * 60 * 1000,
        refetchOnWindowFocus: false,
        queryFn: async (): Promise<{ transactions: Transaction[] }> => {
            if (!isAuthenticated) return { transactions: [] };
            const response = await getAllTransactionsForAnalytics();
            return { transactions: response?.transactions || [] };
        },
        enabled: isAuthenticated,
    });

    return {
        ...query,
        transactions: query.data?.transactions ?? [],
        invalidateAnalytics: () => {
            queryClient.invalidateQueries({
                queryKey: ["all-transactions", "analytics"],
            });
        },
    };
}

// Derived Data Hook types
interface CurrencyStats {
	income: number;
	expense: number;
	net: number;
}

interface ExpensesSelectorReturn {
<<<<<<< HEAD
    expenses: Transaction[];
    isLoading: boolean;
    invalidateExpenses: () => void;
    monthlyStats: MonthlyStats;
}

export function useExpensesSelector(): ExpensesSelectorReturn {
    const queryClient = useQueryClient();

    // Use analytics hook to get all transactions for accurate monthly stats
    const { transactions: allTransactions, isLoading: analyticsLoading } = useAllTransactionsForAnalytics();

    const monthlyStats = useMemo((): MonthlyStats => {
        // Use all transactions for accurate monthly stats calculation
        const currentMonthTransactions = allTransactions.filter((t: Transaction) => {
            // Include all transactions for stats calculation - both regular and recurring
            // The backend should only return actual transactions, not templates

            // Handle date conversion properly - dates come as ISO strings from API
            let transactionDate: Date;
            if (typeof t.date === "string") {
                const dateStr = t.date;
                // If it's an ISO string, parse it directly
                if (dateStr.includes("T") || dateStr.includes("Z")) {
                    transactionDate = new Date(dateStr);
                } else {
                    // If it's in display format, parse it
                    transactionDate = parseFromDisplay(dateStr);
                }
            } else {
                transactionDate = t.date as Date;
            }

            return isInCurrentMonth(transactionDate);
        });

        const totalIncome = currentMonthTransactions
            .filter((t: Transaction) => t.type === TransactionType.INCOME)
            .reduce((sum: number, t: Transaction) => {
                // Use converted amount if toRate is available (for different currencies)
                const convertedAmount = (t.amount || 0) * (t.toRate || 1);
                return sum + convertedAmount;
            }, 0);

        const totalExpenses = currentMonthTransactions
            .filter((t: Transaction) => t.type === TransactionType.EXPENSE)
            .reduce((sum: number, t: Transaction) => {
                // Use converted amount if toRate is available (for different currencies)
                const convertedAmount = (t.amount || 0) * (t.toRate || 1);
                return sum + convertedAmount;
            }, 0);

        console.log(totalIncome, totalExpenses);

        return {
            totalIncome,
            totalExpenses,
            balance: totalIncome - totalExpenses,
            transactionCount: currentMonthTransactions.length,
        };
    }, [allTransactions]);

    const invalidateAllQueries = useCallback(() => {
        // Invalidate analytics queries
        queryClient.invalidateQueries({
            queryKey: ["all-transactions", "analytics"],
        });
    }, [queryClient]);

    return {
        expenses: allTransactions,
        isLoading: analyticsLoading,
        invalidateExpenses: invalidateAllQueries,
        monthlyStats,
    };
=======
	expenses: Transaction[];
	isLoading: boolean;
	invalidateExpenses: () => void;
	monthlyStats: MonthlyStats;
	monthlyStatsByCurrency: Record<string, CurrencyStats>;
}

export function useExpensesSelector(): ExpensesSelectorReturn {
	const queryClient = useQueryClient();

	// Use analytics hook to get all transactions for accurate monthly stats
	const { transactions: allTransactions, isLoading: analyticsLoading } = useAllTransactionsForAnalytics();

	const monthlyStats = useMemo((): MonthlyStats => {
		// Use all transactions for accurate monthly stats calculation
		const currentMonthTransactions = allTransactions.filter((t: Transaction) => {
			// Include all transactions for stats calculation - both regular and recurring
			// The backend should only return actual transactions, not templates

			// Handle date conversion properly - dates come as ISO strings from API
			let transactionDate: Date;
			if (typeof t.date === "string") {
				const dateStr = t.date;
				// If it's an ISO string, parse it directly
				if (dateStr.includes("T") || dateStr.includes("Z")) {
					transactionDate = new Date(dateStr);
				} else {
					// If it's in display format, parse it
					transactionDate = parseFromDisplay(dateStr);
				}
			} else {
				transactionDate = t.date as Date;
			}

			return isInCurrentMonth(transactionDate);
		});

		const totalIncome = currentMonthTransactions
			.filter((t: Transaction) => t.type === TransactionType.INCOME)
			.reduce((sum: number, t: Transaction) => sum + (t.amount || 0), 0);

		const totalExpenses = currentMonthTransactions
			.filter((t: Transaction) => t.type === TransactionType.EXPENSE)
			.reduce((sum: number, t: Transaction) => sum + (t.amount || 0), 0);

		return {
			totalIncome,
			totalExpenses,
			balance: totalIncome - totalExpenses,
			transactionCount: currentMonthTransactions.length,
		};
	}, [allTransactions]);

	const monthlyStatsByCurrency = useMemo((): Record<string, CurrencyStats> => {
		// Filter current month transactions
		const currentMonthTransactions = allTransactions.filter((t: Transaction) => {
			let transactionDate: Date;
			if (typeof t.date === "string") {
				const dateStr = t.date;
				if (dateStr.includes("T") || dateStr.includes("Z")) {
					transactionDate = new Date(dateStr);
				} else {
					transactionDate = parseFromDisplay(dateStr);
				}
			} else {
				transactionDate = t.date as Date;
			}
			return isInCurrentMonth(transactionDate);
		});

		// Group by currency
		const byCurrency: Record<string, CurrencyStats> = {};

		currentMonthTransactions.forEach((t: Transaction) => {
			const currency = t.currency || "INR";

			if (!byCurrency[currency]) {
				byCurrency[currency] = { income: 0, expense: 0, net: 0 };
			}

			if (t.type === TransactionType.INCOME) {
				byCurrency[currency].income += t.amount || 0;
			} else if (t.type === TransactionType.EXPENSE) {
				byCurrency[currency].expense += t.amount || 0;
			}
		});

		// Calculate net for each currency
		Object.keys(byCurrency).forEach((currency) => {
			byCurrency[currency].net = byCurrency[currency].income - byCurrency[currency].expense;
		});

		return byCurrency;
	}, [allTransactions]);

	const invalidateAllQueries = useCallback(() => {
		// Invalidate analytics queries
		queryClient.invalidateQueries({
			queryKey: ["all-transactions", "analytics"],
		});
	}, [queryClient]);

	return {
		expenses: allTransactions,
		isLoading: analyticsLoading,
		invalidateExpenses: invalidateAllQueries,
		monthlyStats,
		monthlyStatsByCurrency,
	};
>>>>>>> a1b12269
}<|MERGE_RESOLUTION|>--- conflicted
+++ resolved
@@ -357,13 +357,12 @@
 
 // Derived Data Hook types
 interface CurrencyStats {
-	income: number;
-	expense: number;
-	net: number;
+    income: number;
+    expense: number;
+    net: number;
 }
 
 interface ExpensesSelectorReturn {
-<<<<<<< HEAD
     expenses: Transaction[];
     isLoading: boolean;
     invalidateExpenses: () => void;
@@ -439,115 +438,4 @@
         invalidateExpenses: invalidateAllQueries,
         monthlyStats,
     };
-=======
-	expenses: Transaction[];
-	isLoading: boolean;
-	invalidateExpenses: () => void;
-	monthlyStats: MonthlyStats;
-	monthlyStatsByCurrency: Record<string, CurrencyStats>;
-}
-
-export function useExpensesSelector(): ExpensesSelectorReturn {
-	const queryClient = useQueryClient();
-
-	// Use analytics hook to get all transactions for accurate monthly stats
-	const { transactions: allTransactions, isLoading: analyticsLoading } = useAllTransactionsForAnalytics();
-
-	const monthlyStats = useMemo((): MonthlyStats => {
-		// Use all transactions for accurate monthly stats calculation
-		const currentMonthTransactions = allTransactions.filter((t: Transaction) => {
-			// Include all transactions for stats calculation - both regular and recurring
-			// The backend should only return actual transactions, not templates
-
-			// Handle date conversion properly - dates come as ISO strings from API
-			let transactionDate: Date;
-			if (typeof t.date === "string") {
-				const dateStr = t.date;
-				// If it's an ISO string, parse it directly
-				if (dateStr.includes("T") || dateStr.includes("Z")) {
-					transactionDate = new Date(dateStr);
-				} else {
-					// If it's in display format, parse it
-					transactionDate = parseFromDisplay(dateStr);
-				}
-			} else {
-				transactionDate = t.date as Date;
-			}
-
-			return isInCurrentMonth(transactionDate);
-		});
-
-		const totalIncome = currentMonthTransactions
-			.filter((t: Transaction) => t.type === TransactionType.INCOME)
-			.reduce((sum: number, t: Transaction) => sum + (t.amount || 0), 0);
-
-		const totalExpenses = currentMonthTransactions
-			.filter((t: Transaction) => t.type === TransactionType.EXPENSE)
-			.reduce((sum: number, t: Transaction) => sum + (t.amount || 0), 0);
-
-		return {
-			totalIncome,
-			totalExpenses,
-			balance: totalIncome - totalExpenses,
-			transactionCount: currentMonthTransactions.length,
-		};
-	}, [allTransactions]);
-
-	const monthlyStatsByCurrency = useMemo((): Record<string, CurrencyStats> => {
-		// Filter current month transactions
-		const currentMonthTransactions = allTransactions.filter((t: Transaction) => {
-			let transactionDate: Date;
-			if (typeof t.date === "string") {
-				const dateStr = t.date;
-				if (dateStr.includes("T") || dateStr.includes("Z")) {
-					transactionDate = new Date(dateStr);
-				} else {
-					transactionDate = parseFromDisplay(dateStr);
-				}
-			} else {
-				transactionDate = t.date as Date;
-			}
-			return isInCurrentMonth(transactionDate);
-		});
-
-		// Group by currency
-		const byCurrency: Record<string, CurrencyStats> = {};
-
-		currentMonthTransactions.forEach((t: Transaction) => {
-			const currency = t.currency || "INR";
-
-			if (!byCurrency[currency]) {
-				byCurrency[currency] = { income: 0, expense: 0, net: 0 };
-			}
-
-			if (t.type === TransactionType.INCOME) {
-				byCurrency[currency].income += t.amount || 0;
-			} else if (t.type === TransactionType.EXPENSE) {
-				byCurrency[currency].expense += t.amount || 0;
-			}
-		});
-
-		// Calculate net for each currency
-		Object.keys(byCurrency).forEach((currency) => {
-			byCurrency[currency].net = byCurrency[currency].income - byCurrency[currency].expense;
-		});
-
-		return byCurrency;
-	}, [allTransactions]);
-
-	const invalidateAllQueries = useCallback(() => {
-		// Invalidate analytics queries
-		queryClient.invalidateQueries({
-			queryKey: ["all-transactions", "analytics"],
-		});
-	}, [queryClient]);
-
-	return {
-		expenses: allTransactions,
-		isLoading: analyticsLoading,
-		invalidateExpenses: invalidateAllQueries,
-		monthlyStats,
-		monthlyStatsByCurrency,
-	};
->>>>>>> a1b12269
 }